<?xml version="1.0" encoding="utf-8"?>
<!--
 * Copyright (C) 2008 The Android Open Source Project
 *
 * Licensed under the Apache License, Version 2.0 (the "License");
 * you may not use this file except in compliance with the License.
 * You may obtain a copy of the License at
 *
 *      http://www.apache.org/licenses/LICENSE-2.0
 *
 * Unless required by applicable law or agreed to in writing, software
 * distributed under the License is distributed on an "AS IS" BASIS,
 * WITHOUT WARRANTIES OR CONDITIONS OF ANY KIND, either express or implied.
 * See the License for the specific language governing permissions and
 * limitations under the License.
 -->

<resources>
    <!-- Camera Preferences Video Quality entries -->
    <string-array name="pref_video_quality_entries" translatable="false">
        <item>@string/pref_video_quality_entry_4kdci</item>
        <item>@string/pref_video_quality_entry_4kuhd</item>
        <item>@string/pref_video_quality_entry_1080p</item>
        <item>@string/pref_video_quality_entry_720p</item>
        <item>@string/pref_video_quality_entry_480p</item>
        <item>@string/pref_video_quality_entry_fwvga</item>
        <item>@string/pref_video_quality_entry_wvga</item>
        <item>@string/pref_video_quality_entry_vga</item>
        <item>@string/pref_video_quality_entry_wqvga</item>
        <item>@string/pref_video_quality_entry_cif</item>
        <item>@string/pref_video_quality_entry_qvga</item>
        <item>@string/pref_video_quality_entry_qcif</item>
   </string-array>

    <string-array name="pref_video_quality_entryvalues" translatable="false">
        <!-- The integer value of CamcorderProfile.QUALITY_4kDCI -->
        <item>13</item>
        <!-- The integer value of CamcorderProfile.QUALITY_4kUHD -->
        <item>12</item>
        <!-- The integer value of CamcorderProfile.QUALITY_1080P -->
        <item>6</item>
        <!-- The integer value of CamcorderProfile.QUALITY_720P -->
        <item>5</item>
        <!-- The integer value of CamcorderProfile.QUALITY_480P -->
        <item>4</item>
        <!-- The integer value of CamcorderProfile.QUALITY_FWVGA -->
        <item>8</item>
        <!-- The integer value of CamcorderProfile.QUALITY_WVGA -->
        <item>9</item>
        <!-- The integer value of CamcorderProfile.QUALITY_VGA -->
        <item>10</item>
        <!-- The integer value of CamcorderProfile.QUALITY_WQVGA -->
        <item>11</item>
        <!-- The integer value of CamcorderProfile.QUALITY_CIF -->
        <item>@string/pref_video_quality_default</item>
        <!-- The integer value of CamcorderProfile.QUALITY_QVGA -->
        <item>7</item>
        <!-- The integer value of CamcorderProfile.QUALITY_QCIF -->
        <item>2</item>
    </string-array>

    <!-- These values correspond to the time interval between frame capture in millseconds
    for time lapse recording -->
    <string-array name="pref_video_time_lapse_frame_interval_entryvalues" translatable="false">
        <item>0</item>
        <item>500</item>
        <item>1000</item>
        <item>1500</item>
        <item>2000</item>
        <item>2500</item>
        <item>3000</item>
        <item>4000</item>
        <item>5000</item>
        <item>6000</item>
        <item>10000</item>
        <item>12000</item>
        <item>15000</item>
        <item>24000</item>
        <item>30000</item>
        <item>60000</item>
        <item>90000</item>
        <item>120000</item>
        <item>150000</item>
        <item>180000</item>
        <item>240000</item>
        <item>300000</item>
        <item>360000</item>
        <item>600000</item>
        <item>720000</item>
        <item>900000</item>
        <item>1440000</item>
        <item>1800000</item>
        <item>3600000</item>
        <item>5400000</item>
        <item>7200000</item>
        <item>9000000</item>
        <item>10800000</item>
        <item>14400000</item>
        <item>18000000</item>
        <item>21600000</item>
        <item>36000000</item>
        <item>43200000</item>
        <item>54000000</item>
        <item>86400000</item>
    </string-array>

    <!-- These values correspond to the time interval between frame capture in
    different units (i.e. seconds, minutes, hours) for time lapse recording -->
    <string-array name="pref_video_time_lapse_frame_interval_entries">
        <item>@string/pref_video_time_lapse_frame_interval_off</item>
        <item>@string/pref_video_time_lapse_frame_interval_500</item>
        <item>@string/pref_video_time_lapse_frame_interval_1000</item>
        <item>@string/pref_video_time_lapse_frame_interval_1500</item>
        <item>@string/pref_video_time_lapse_frame_interval_2000</item>
        <item>@string/pref_video_time_lapse_frame_interval_2500</item>
        <item>@string/pref_video_time_lapse_frame_interval_3000</item>
        <item>@string/pref_video_time_lapse_frame_interval_4000</item>
        <item>@string/pref_video_time_lapse_frame_interval_5000</item>
        <item>@string/pref_video_time_lapse_frame_interval_6000</item>
        <item>@string/pref_video_time_lapse_frame_interval_10000</item>
        <item>@string/pref_video_time_lapse_frame_interval_12000</item>
        <item>@string/pref_video_time_lapse_frame_interval_15000</item>
        <item>@string/pref_video_time_lapse_frame_interval_24000</item>
        <item>@string/pref_video_time_lapse_frame_interval_30000</item>
        <item>@string/pref_video_time_lapse_frame_interval_60000</item>
        <item>@string/pref_video_time_lapse_frame_interval_90000</item>
        <item>@string/pref_video_time_lapse_frame_interval_120000</item>
        <item>@string/pref_video_time_lapse_frame_interval_150000</item>
        <item>@string/pref_video_time_lapse_frame_interval_180000</item>
        <item>@string/pref_video_time_lapse_frame_interval_240000</item>
        <item>@string/pref_video_time_lapse_frame_interval_300000</item>
        <item>@string/pref_video_time_lapse_frame_interval_360000</item>
        <item>@string/pref_video_time_lapse_frame_interval_600000</item>
        <item>@string/pref_video_time_lapse_frame_interval_720000</item>
        <item>@string/pref_video_time_lapse_frame_interval_900000</item>
        <item>@string/pref_video_time_lapse_frame_interval_1440000</item>
        <item>@string/pref_video_time_lapse_frame_interval_1800000</item>
        <item>@string/pref_video_time_lapse_frame_interval_3600000</item>
        <item>@string/pref_video_time_lapse_frame_interval_5400000</item>
        <item>@string/pref_video_time_lapse_frame_interval_7200000</item>
        <item>@string/pref_video_time_lapse_frame_interval_9000000</item>
        <item>@string/pref_video_time_lapse_frame_interval_10800000</item>
        <item>@string/pref_video_time_lapse_frame_interval_14400000</item>
        <item>@string/pref_video_time_lapse_frame_interval_18000000</item>
        <item>@string/pref_video_time_lapse_frame_interval_21600000</item>
        <item>@string/pref_video_time_lapse_frame_interval_36000000</item>
        <item>@string/pref_video_time_lapse_frame_interval_43200000</item>
        <item>@string/pref_video_time_lapse_frame_interval_54000000</item>
        <item>@string/pref_video_time_lapse_frame_interval_86400000</item>
    </string-array>

    <!-- These values correspond to the time interval between frame capture
    for time lapse recording -->
    <string-array name="pref_video_time_lapse_frame_interval_duration_values" translatable="false">
        <item>0.5</item>
        <item>1</item>
        <item>1.5</item>
        <item>2</item>
        <item>2.5</item>
        <item>3</item>
        <item>4</item>
        <item>5</item>
        <item>6</item>
        <item>10</item>
        <item>12</item>
        <item>15</item>
        <item>24</item>
    </string-array>

    <string-array name="pref_video_time_lapse_frame_interval_units">
        <item>@string/time_lapse_seconds</item>
        <item>@string/time_lapse_minutes</item>
        <item>@string/time_lapse_hours</item>
    </string-array>

    <!-- Camera Preferences Picture size dialog box entries -->
    <string-array name="pref_camera_picturesize_entries" translatable="false">
        <item>@string/pref_camera_picturesize_entry_20_7mp</item>
<<<<<<< HEAD
        <item>@string/pref_camera_picturesize_entry_18_7mp</item>
        <item>@string/pref_camera_picturesize_entry_13_1mp</item>
=======
        <item>@string/pref_camera_picturesize_entry_18mp</item>
        <item>@string/pref_camera_picturesize_entry_13mp</item>
>>>>>>> 60170078
        <item>@string/pref_camera_picturesize_entry_13mp</item>
        <item>@string/pref_camera_picturesize_entry_12_8mp</item>
        <item>@string/pref_camera_picturesize_entry_12_7mp</item>
        <item>@string/pref_camera_picturesize_entry_12mp</item>
        <item>@string/pref_camera_picturesize_entry_11_5mp</item>
        <item>@string/pref_camera_picturesize_entry_10_4mp</item>
<<<<<<< HEAD
        <item>@string/pref_camera_picturesize_entry_8_6mp_wide</item>
        <item>@string/pref_camera_picturesize_entry_8_3mp_wide</item>
        <item>@string/pref_camera_picturesize_entry_8mp</item>
        <item>@string/pref_camera_picturesize_entry_7_7mp</item>
        <item>@string/pref_camera_picturesize_entry_6_4mp_wide</item>
        <item>@string/pref_camera_picturesize_entry_6mp_wide</item>
=======
        <item>@string/pref_camera_picturesize_entry_9mp</item>
        <item>@string/pref_camera_picturesize_entry_8_2mp</item>
        <item>@string/pref_camera_picturesize_entry_8mp</item>
        <item>@string/pref_camera_picturesize_entry_7_7mp</item>
        <item>@string/pref_camera_picturesize_entry_6_4mp</item>
        <item>@string/pref_camera_picturesize_entry_6mp</item>
>>>>>>> 60170078
        <item>@string/pref_camera_picturesize_entry_5mp</item>
        <item>@string/pref_camera_picturesize_entry_5mp</item>
        <item>@string/pref_camera_picturesize_entry_5mp</item>
        <item>@string/pref_camera_picturesize_entry_4_5mp</item>
<<<<<<< HEAD
        <item>@string/pref_camera_picturesize_entry_4_1mp_wide</item>
        <item>@string/pref_camera_picturesize_entry_4mp</item>
        <item>@string/pref_camera_picturesize_entry_3_7mp_wide</item>
        <item>@string/pref_camera_picturesize_entry_3mp</item>
        <item>@string/pref_camera_picturesize_entry_2_5mp_wide</item>
        <item>@string/pref_camera_picturesize_entry_2_1mp_wide</item>
        <item>@string/pref_camera_picturesize_entry_2mp</item>
        <item>@string/pref_camera_picturesize_entry_2mp_wide</item>
        <item>@string/pref_camera_picturesize_entry_1_9mp</item>
        <item>@string/pref_camera_picturesize_entry_1_5mp_wide</item>
=======
        <item>@string/pref_camera_picturesize_entry_4mp</item>
        <item>@string/pref_camera_picturesize_entry_4mp</item>
        <item>@string/pref_camera_picturesize_entry_3_7mp</item>
        <item>@string/pref_camera_picturesize_entry_3mp</item>
        <item>@string/pref_camera_picturesize_entry_2_5mp</item>
        <item>@string/pref_camera_picturesize_entry_2_1mp</item>
        <item>@string/pref_camera_picturesize_entry_2mp</item>
        <item>@string/pref_camera_picturesize_entry_2mp_wide</item>
        <item>@string/pref_camera_picturesize_entry_1_9mp</item>
        <item>@string/pref_camera_picturesize_entry_1_5mp</item>
>>>>>>> 60170078
        <item>@string/pref_camera_picturesize_entry_1_3mp</item>
        <item>@string/pref_camera_picturesize_entry_1mp</item>
        <item>@string/pref_camera_picturesize_entry_wxga</item>
        <item>@string/pref_camera_picturesize_entry_xga</item>
        <item>@string/pref_camera_picturesize_entry_svga</item>
        <item>@string/pref_camera_picturesize_entry_wvga</item>
        <item>@string/pref_camera_picturesize_entry_vga</item>
        <item>@string/pref_camera_picturesize_entry_wqvga</item>
        <item>@string/pref_camera_picturesize_entry_qvga</item>
    </string-array>

    <!-- When launching the camera app first time, we will set the picture
         size to the first one in the list that is also supported by the
         driver -->
    <string-array name="pref_camera_picturesize_entryvalues" translatable="false">
        <item>5248x3936</item>
        <item>4992x3744</item>
        <item>4208x3120</item>
        <item>4160x3120</item>
        <item>4128x3096</item>
        <item>4128x3088</item>
        <item>4000x3000</item>
        <item>3920x2940</item>
        <item>4128x2528</item>
        <item>3920x2204</item>
        <item>3840x2160</item>
        <item>3264x2448</item>
        <item>3200x2400</item>
        <item>3264x1968</item>
        <item>3264x1836</item>
        <item>2592x1944</item>
        <item>2592x1936</item>
        <item>2560x1920</item>
        <item>2592x1728</item>
        <item>2688x1520</item>
        <item>2560x1536</item>
        <item>2560x1440</item>
        <item>2048x1536</item>
        <item>2048x1232</item>
        <item>1920x1080</item>
        <item>1600x1200</item>
        <item>1920x1088</item>
        <item>1392x1392</item>
        <item>1600x960</item>
        <item>1280x960</item>
        <item>1024x768</item>
        <item>1280x720</item>
        <item>1024x600</item>
        <item>800x600</item>
        <item>800x480</item>
        <item>640x480</item>
        <item>480x320</item>
        <item>320x240</item>
    </string-array>

    <!-- Camera Preferences focus mode dialog box entries -->
    <string-array name="pref_camera_focusmode_entries" translatable="false">
        <item>@string/pref_camera_focusmode_entry_auto</item>
        <item>@string/pref_camera_focusmode_entry_continuouspicture</item>
        <item>@string/pref_camera_focusmode_entry_extended</item>
        <item>@string/pref_camera_focusmode_entry_facedetect</item>
        <item>@string/pref_camera_focusmode_entry_facepriority</item>
        <item>@string/pref_camera_focusmode_entry_fixed</item>
        <item>@string/pref_camera_focusmode_entry_infinity</item>
        <item>@string/pref_camera_focusmode_entry_macro</item>
        <item>@string/pref_camera_focusmode_entry_portrait</item>
        <item>@string/pref_camera_focusmode_entry_hyperfocal</item>
    </string-array>

    <string-array name="pref_camera_focusmode_entryvalues" translatable="false">
        <item>auto</item>
        <item>continuous-picture</item>
        <item>extended</item>
        <item>facedetect</item>
        <item>face-priority</item>
        <item>fixed</item>
        <item>infinity</item>
        <item>macro</item>
        <item>portrait</item>
        <item>hyperfocal</item>
    </string-array>

    <string-array name="pref_camera_focusmode_labels" translatable="false">
        <item>@string/pref_camera_focusmode_label_auto</item>
        <item>@string/pref_camera_focusmode_label_infinity</item>
        <item>@string/pref_camera_focusmode_label_macro</item>
    </string-array>

    <!-- Camera Preferences flash mode dialog box entries -->
    <string-array name="pref_camera_flashmode_entries" translatable="false">
        <item>@string/pref_camera_flashmode_entry_off</item>
        <item>@string/pref_camera_flashmode_entry_auto</item>
        <item>@string/pref_camera_flashmode_entry_on</item>
        <item>@string/pref_camera_flashmode_entry_redeye</item>
    </string-array>

    <string-array name="pref_camera_flashmode_labels" translatable="false">
        <item>@string/pref_camera_flashmode_label_off</item>
        <item>@string/pref_camera_flashmode_label_auto</item>
        <item>@string/pref_camera_flashmode_label_on</item>
        <item>@string/pref_camera_flashmode_label_redeye</item>
    </string-array>

    <string-array name="pref_camera_flashmode_entryvalues" translatable="false">
        <item>off</item>
        <item>auto</item>
        <item>on</item>
        <item>red-eye</item>
    </string-array>

    <array name="camera_flashmode_icons" translatable="false">
        <item>@drawable/ic_flash_off_holo_light</item>
        <item>@drawable/ic_flash_auto_holo_light</item>
        <item>@drawable/ic_flash_on_holo_light</item>
        <item>@drawable/ic_flash_redeye_holo_light</item>
    </array>

    <array name="camera_flashmode_largeicons" translatable="false">
        <item>@drawable/ic_flash_off_holo_light</item>
        <item>@drawable/ic_flash_auto_holo_light</item>
        <item>@drawable/ic_flash_on_holo_light</item>
        <item>@drawable/ic_flash_redeye_holo_light</item>
    </array>

    <!-- Videocamera Preferences flash mode dialog box entries -->
    <string-array name="pref_camera_video_flashmode_entries" translatable="false">
        <item>@string/pref_camera_flashmode_entry_on</item>
        <item>@string/pref_camera_flashmode_entry_off</item>
    </string-array>

    <string-array name="pref_camera_video_flashmode_labels" translatable="false">
        <item>@string/pref_camera_flashmode_label_on</item>
        <item>@string/pref_camera_flashmode_label_off</item>
    </string-array>

    <string-array name="pref_camera_video_flashmode_entryvalues" translatable="false">
        <item>torch</item>
        <item>off</item>
    </string-array>

    <array name="video_flashmode_icons" translatable="false">
        <item>@drawable/ic_flash_on_holo_light</item>
        <item>@drawable/ic_flash_off_holo_light</item>
    </array>

    <array name="video_flashmode_largeicons" translatable="false">
        <item>@drawable/ic_flash_on_holo_light</item>
        <item>@drawable/ic_flash_off_holo_light</item>
    </array>

    <string-array name="pref_camera_recordlocation_entryvalues" translatable="false">
        <item>off</item>
        <item>on</item>
    </string-array>

    <array name="pref_camera_recordlocation_entries" translatable="false">
        <item>@string/setting_off</item>
        <item>@string/setting_on</item>
    </array>

    <array name="pref_camera_recordlocation_labels" translatable="false">
        <item>@string/pref_camera_location_label</item>
        <item>@string/pref_camera_location_label</item>
    </array>

    <array name="camera_recordlocation_icons" translatable="false">
        <item>@drawable/ic_location_off</item>
        <item>@drawable/ic_location</item>
    </array>

    <array name="camera_recordlocation_largeicons" translatable="false">
        <item>@drawable/ic_location_off</item>
        <item>@drawable/ic_location</item>
    </array>

    <!-- Camera Preferences White Balance dialog box entries -->
    <string-array name="pref_camera_whitebalance_entries" translatable="false">
        <item>@string/pref_camera_whitebalance_entry_incandescent</item>
        <item>@string/pref_camera_whitebalance_entry_fluorescent</item>
        <item>@string/pref_camera_whitebalance_entry_auto</item>
        <item>@string/pref_camera_whitebalance_entry_daylight</item>
        <item>@string/pref_camera_whitebalance_entry_cloudy</item>
    </string-array>

    <string-array name="pref_camera_whitebalance_labels" translatable="false">
        <item>@string/pref_camera_whitebalance_label_incandescent</item>
        <item>@string/pref_camera_whitebalance_label_fluorescent</item>
        <item>@string/pref_camera_whitebalance_label_auto</item>
        <item>@string/pref_camera_whitebalance_label_daylight</item>
        <item>@string/pref_camera_whitebalance_label_cloudy</item>
    </string-array>

    <string-array name="pref_camera_whitebalance_entryvalues" translatable="false">
        <item>incandescent</item>
        <item>fluorescent</item>
        <item>auto</item>
        <item>daylight</item>
        <item>cloudy-daylight</item>
    </string-array>

    <array name="whitebalance_icons" translatable="false">
        <item>@drawable/ic_wb_incandescent</item>
        <item>@drawable/ic_wb_fluorescent</item>
        <item>@drawable/ic_wb_auto</item>
        <item>@drawable/ic_wb_sunlight</item>
        <item>@drawable/ic_wb_cloudy</item>
    </array>

    <array name="whitebalance_largeicons" translatable="false">
        <item>@drawable/ic_wb_incandescent</item>
        <item>@drawable/ic_wb_fluorescent</item>
        <item>@drawable/ic_wb_auto</item>
        <item>@drawable/ic_wb_sunlight</item>
        <item>@drawable/ic_wb_cloudy</item>
    </array>

    <array name="camera_wb_indicators" translatable="false">
        <item>@drawable/ic_indicator_wb_tungsten</item>
        <item>@drawable/ic_indicator_wb_fluorescent</item>
        <item>@drawable/ic_indicator_wb_off</item>
        <item>@drawable/ic_indicator_wb_daylight</item>
        <item>@drawable/ic_indicator_wb_cloudy</item>
    </array>

    <!-- Camera Preferences Scene Mode dialog box entries -->
    <string-array name="pref_camera_scenemode_entries" translatable="false">
        <item>@string/pref_camera_scenemode_entry_auto</item>
        <item>@string/pref_camera_scenemode_entry_action</item>
        <item>@string/pref_camera_scenemode_entry_antimotionblur</item>
        <item>@string/pref_camera_scenemode_entry_aqua</item>
        <item>@string/pref_camera_scenemode_entry_ar</item>
        <item>@string/pref_camera_scenemode_entry_baby</item>
        <item>@string/pref_camera_scenemode_entry_backgroundblur</item>
        <item>@string/pref_camera_scenemode_entry_backlight</item>
        <item>@string/pref_camera_scenemode_entry_backlight</item>
        <item>@string/pref_camera_scenemode_entry_backlightportrait</item>
        <item>@string/pref_camera_scenemode_entry_backlightportrait</item>
        <item>@string/pref_camera_scenemode_entry_barcode</item>
        <item>@string/pref_camera_scenemode_entry_beach</item>
        <item>@string/pref_camera_scenemode_entry_beauty</item>
        <item>@string/pref_camera_scenemode_entry_candlelight</item>
        <item>@string/pref_camera_scenemode_entry_cine</item>
        <item>@string/pref_camera_scenemode_entry_closeup</item>
        <item>@string/pref_camera_scenemode_entry_dark</item>
        <item>@string/pref_camera_scenemode_entry_dish</item>
        <item>@string/pref_camera_scenemode_entry_duskdawn</item>
        <item>@string/pref_camera_scenemode_entry_document</item>
        <item>@string/pref_camera_scenemode_entry_fallcolor</item>
        <item>@string/pref_camera_scenemode_entry_fireworks</item>
        <item>@string/pref_camera_scenemode_entry_flowers</item>
        <item>@string/pref_camera_scenemode_entry_handheldtwilight</item>
        <item>@string/pref_camera_scenemode_entry_highsensitivity</item>
        <item>@string/pref_camera_scenemode_entry_indoor</item>
        <item>@string/pref_camera_scenemode_entry_landscape</item>
        <item>@string/pref_camera_focusmode_entry_macro</item>
        <item>@string/pref_camera_scenemode_entry_mix_illuminant</item>
        <item>@string/pref_camera_scenemode_entry_mood</item>
        <item>@string/pref_camera_scenemode_entry_night</item>
        <item>@string/pref_camera_scenemode_entry_nightportrait</item>
        <item>@string/pref_camera_scenemode_entry_nightportrait</item>
        <item>@string/pref_camera_scenemode_entry_nightindoor</item>
        <item>@string/pref_camera_scenemode_entry_oldfilm</item>
        <item>@string/pref_camera_scenemode_entry_party</item>
        <item>@string/pref_camera_scenemode_entry_pet</item>
        <item>@string/pref_camera_scenemode_entry_portrait</item>
        <item>@string/pref_camera_scenemode_entry_snow</item>
        <item>@string/pref_camera_scenemode_entry_softskin</item>
        <item>@string/pref_camera_scenemode_entry_sports</item>
        <item>@string/pref_camera_scenemode_entry_spotlight</item>
        <item>@string/pref_camera_scenemode_entry_steadyphoto</item>
        <item>@string/pref_camera_scenemode_entry_sunset</item>
        <item>@string/pref_camera_scenemode_entry_supernight</item>
        <item>@string/pref_camera_scenemode_entry_sweepstitch</item>
        <item>@string/pref_camera_scenemode_entry_text</item>
        <item>@string/pref_camera_scenemode_entry_theatre</item>
        <item>@string/pref_camera_scenemode_entry_whiteboard</item>
    </string-array>

    <string-array name="pref_camera_scenemode_labels">
        <item>@string/pref_camera_scenemode_label_action</item>
        <item>@string/pref_camera_scenemode_label_night</item>
        <item>@string/pref_camera_scenemode_label_auto</item>
        <item>@string/pref_camera_scenemode_label_sunset</item>
        <item>@string/pref_camera_scenemode_label_party</item>
    </string-array>

    <array name="pref_camera_scenemode_icons">
        <item>@drawable/ic_sce_action</item>
        <item>@drawable/ic_sce_night</item>
        <item>@drawable/ic_sce_off</item>
        <item>@drawable/ic_sce_sunset</item>
        <item>@drawable/ic_sce_party</item>
    </array>

    <string-array name="pref_camera_scenemode_entryvalues" translatable="false">
        <item>auto</item>
        <item>action</item>
        <item>anti-motion-blur</item>
        <item>aqua</item>
        <item>AR</item>
        <item>baby</item>
        <item>background-blur</item>
        <item>back-light</item>
        <item>backlight</item>
        <item>backlight_portrait</item>
        <item>backlight-portrait</item>
        <item>barcode</item>
        <item>beach</item>
        <item>beauty-mode</item>
        <item>candlelight</item>
        <item>cine</item>
        <item>closeup</item>
        <item>dark</item>
        <item>dish</item>
        <item>dusk-dawn</item>
        <item>document</item>
        <item>fall-color</item>
        <item>fireworks</item>
        <item>flowers</item>
        <item>handheld-twilight</item>
        <item>high-sensitivity</item>
        <item>indoor</item>
        <item>landscape</item>
        <item>macro</item>
        <item>mix-illuminant</item>
        <item>mood</item>
        <item>night</item>
        <item>night-portrait</item>
        <item>nightportrait</item>
        <item>night-indoor</item>
        <item>old-film</item>
        <item>party</item>
        <item>pet</item>
        <item>portrait</item>
        <item>snow</item>
        <item>soft-skin</item>
        <item>sports</item>
        <item>spot-light</item>
        <item>steadyphoto</item>
        <item>sunset</item>
        <item>super-night</item>
        <item>sweep-stitch</item>
        <item>text</item>
        <item>theatre</item>
        <item>white-board</item>
    </string-array>

    <array name="camera_id_entries" translatable="false">
        <item>@string/pref_camera_id_entry_back</item>
        <item>@string/pref_camera_id_entry_front</item>
    </array>

    <array name="camera_id_labels" translatable="false">
        <item>@string/pref_camera_id_label_back</item>
        <item>@string/pref_camera_id_label_front</item>
    </array>

    <array name="camera_id_icons" translatable="false">
        <item>@drawable/ic_switch_back</item>
        <item>@drawable/ic_switch_front</item>
    </array>

    <array name="camera_id_largeicons" translatable="false">
        <item>@drawable/ic_switch_back</item>
        <item>@drawable/ic_switch_front</item>
    </array>

    <string-array name="pref_video_effect_entries" translatable="false">
        <item>@string/effect_none</item>
        <item>@string/effect_goofy_face_squeeze</item>
        <item>@string/effect_goofy_face_big_eyes</item>
        <item>@string/effect_goofy_face_big_mouth</item>
        <item>@string/effect_goofy_face_small_mouth</item>
        <item>@string/effect_goofy_face_big_nose</item>
        <item>@string/effect_goofy_face_small_eyes</item>
        <item>@string/effect_backdropper_space</item>
        <item>@string/effect_backdropper_sunset</item>
        <item>@string/effect_backdropper_gallery</item>
    </string-array>

    <string-array name="pref_video_effect_entryvalues" translatable="false">
        <item>@string/pref_video_effect_default</item>
        <item>goofy_face/squeeze</item>
        <item>goofy_face/big_eyes</item>
        <item>goofy_face/big_mouth</item>
        <item>goofy_face/small_mouth</item>
        <item>goofy_face/big_nose</item>
        <item>goofy_face/small_eyes</item>
        <item>backdropper/file:///system/media/video/AndroidInSpace.480p.mp4</item>
        <item>backdropper/file:///system/media/video/Sunset.480p.mp4</item>
        <item>backdropper/gallery</item>
    </string-array>

    <array name="video_effect_icons" translatable="false">
        <item>@drawable/ic_effects_holo_light</item>
        <item>@drawable/ic_video_effects_faces_squeeze_holo_dark</item>
        <item>@drawable/ic_video_effects_faces_big_eyes_holo_dark</item>
        <item>@drawable/ic_video_effects_faces_big_mouth_holo_dark</item>
        <item>@drawable/ic_video_effects_faces_small_mouth_holo_dark</item>
        <item>@drawable/ic_video_effects_faces_big_nose_holo_dark</item>
        <item>@drawable/ic_video_effects_faces_small_eyes_holo_dark</item>
        <item>@drawable/ic_video_effects_background_intergalactic_holo</item>
        <item>@drawable/ic_video_effects_background_fields_of_wheat_holo</item>
        <item>@drawable/ic_video_effects_background_normal_holo_dark</item>
    </array>

    <string-array name="pref_camera_hdr_plus_entries" translatable="false">
        <item>@string/setting_off</item>
        <item>@string/setting_on</item>
    </string-array>

    <string-array name="pref_camera_hdr_plus_labels" translatable="false">
        <item>@string/pref_camera_scenemode_entry_turn_hdr_plus_on</item>
        <item>@string/pref_camera_scenemode_entry_turn_hdr_plus_off</item>
    </string-array>

    <string-array name="pref_camera_hdr_plus_icons" translatable="false">
        <item>@drawable/ic_hdr_plus_disabled</item>
        <item>@drawable/ic_hdr_plus_normal</item>
    </string-array>

    <string-array name="pref_camera_hdr_plus_entryvalues" translatable="false">
        <item>@string/setting_off_value</item>
        <item>@string/setting_on_value</item>
    </string-array>


    <string-array name="pref_camera_hdr_entries" translatable="false">
        <item>@string/setting_off</item>
        <item>@string/setting_on</item>
    </string-array>

    <string-array name="pref_camera_hdr_labels" translatable="false">
        <item>@string/pref_camera_scenemode_entry_turn_hdr_on</item>
        <item>@string/pref_camera_scenemode_entry_turn_hdr_off</item>
    </string-array>

    <string-array name="pref_camera_hdr_icons" translatable="false">
        <item>@drawable/ic_hdr_off</item>
        <item>@drawable/ic_hdr</item>
    </string-array>

    <string-array name="pref_camera_hdr_entryvalues" translatable="false">
        <item>@string/setting_off_value</item>
        <item>@string/setting_on_value</item>
    </string-array>

    <string-array name="pref_camera_timer_sound_entries" translatable="false">
        <item>@string/setting_off</item>
        <item>@string/setting_on</item>
    </string-array>

    <string-array name="pref_camera_timer_sound_entryvalues" translatable="false">
        <item>@string/setting_off_value</item>
        <item>@string/setting_on_value</item>
    </string-array>

    <!-- Default focus mode setting.-->
    <string-array name="pref_camera_focusmode_default_array" translatable="false">
        <item>continuous-picture</item>
        <item>auto</item>
    </string-array>

    <string-array name="pref_video_focusmode_default_array" translatable="false">
        <item>continuous-video</item>
        <item>auto</item>
    </string-array>

    <!-- Icons for exposure compensation -->
    <array name="pref_camera_exposure_icons" translatable="false">
        <item>@drawable/ic_exposure_n3</item>
        <item>@drawable/ic_exposure_n2</item>
        <item>@drawable/ic_exposure_n1</item>
        <item>@drawable/ic_exposure_0</item>
        <item>@drawable/ic_exposure_p1</item>
        <item>@drawable/ic_exposure_p2</item>
        <item>@drawable/ic_exposure_p3</item>
    </array>

    <!--  Labels for Countdown timer -->
    <string-array name="pref_camera_countdown_labels">
        <item>@string/pref_camera_countdown_label_off</item>
        <item>@string/pref_camera_countdown_label_one</item>
        <item>@string/pref_camera_countdown_label_three</item>
        <item>@string/pref_camera_countdown_label_ten</item>
        <item>@string/pref_camera_countdown_label_fifteen</item>
    </string-array>

</resources><|MERGE_RESOLUTION|>--- conflicted
+++ resolved
@@ -176,50 +176,24 @@
     <!-- Camera Preferences Picture size dialog box entries -->
     <string-array name="pref_camera_picturesize_entries" translatable="false">
         <item>@string/pref_camera_picturesize_entry_20_7mp</item>
-<<<<<<< HEAD
-        <item>@string/pref_camera_picturesize_entry_18_7mp</item>
-        <item>@string/pref_camera_picturesize_entry_13_1mp</item>
-=======
         <item>@string/pref_camera_picturesize_entry_18mp</item>
         <item>@string/pref_camera_picturesize_entry_13mp</item>
->>>>>>> 60170078
         <item>@string/pref_camera_picturesize_entry_13mp</item>
         <item>@string/pref_camera_picturesize_entry_12_8mp</item>
         <item>@string/pref_camera_picturesize_entry_12_7mp</item>
         <item>@string/pref_camera_picturesize_entry_12mp</item>
         <item>@string/pref_camera_picturesize_entry_11_5mp</item>
         <item>@string/pref_camera_picturesize_entry_10_4mp</item>
-<<<<<<< HEAD
-        <item>@string/pref_camera_picturesize_entry_8_6mp_wide</item>
-        <item>@string/pref_camera_picturesize_entry_8_3mp_wide</item>
-        <item>@string/pref_camera_picturesize_entry_8mp</item>
-        <item>@string/pref_camera_picturesize_entry_7_7mp</item>
-        <item>@string/pref_camera_picturesize_entry_6_4mp_wide</item>
-        <item>@string/pref_camera_picturesize_entry_6mp_wide</item>
-=======
         <item>@string/pref_camera_picturesize_entry_9mp</item>
         <item>@string/pref_camera_picturesize_entry_8_2mp</item>
         <item>@string/pref_camera_picturesize_entry_8mp</item>
         <item>@string/pref_camera_picturesize_entry_7_7mp</item>
         <item>@string/pref_camera_picturesize_entry_6_4mp</item>
         <item>@string/pref_camera_picturesize_entry_6mp</item>
->>>>>>> 60170078
         <item>@string/pref_camera_picturesize_entry_5mp</item>
         <item>@string/pref_camera_picturesize_entry_5mp</item>
         <item>@string/pref_camera_picturesize_entry_5mp</item>
         <item>@string/pref_camera_picturesize_entry_4_5mp</item>
-<<<<<<< HEAD
-        <item>@string/pref_camera_picturesize_entry_4_1mp_wide</item>
-        <item>@string/pref_camera_picturesize_entry_4mp</item>
-        <item>@string/pref_camera_picturesize_entry_3_7mp_wide</item>
-        <item>@string/pref_camera_picturesize_entry_3mp</item>
-        <item>@string/pref_camera_picturesize_entry_2_5mp_wide</item>
-        <item>@string/pref_camera_picturesize_entry_2_1mp_wide</item>
-        <item>@string/pref_camera_picturesize_entry_2mp</item>
-        <item>@string/pref_camera_picturesize_entry_2mp_wide</item>
-        <item>@string/pref_camera_picturesize_entry_1_9mp</item>
-        <item>@string/pref_camera_picturesize_entry_1_5mp_wide</item>
-=======
         <item>@string/pref_camera_picturesize_entry_4mp</item>
         <item>@string/pref_camera_picturesize_entry_4mp</item>
         <item>@string/pref_camera_picturesize_entry_3_7mp</item>
@@ -230,7 +204,6 @@
         <item>@string/pref_camera_picturesize_entry_2mp_wide</item>
         <item>@string/pref_camera_picturesize_entry_1_9mp</item>
         <item>@string/pref_camera_picturesize_entry_1_5mp</item>
->>>>>>> 60170078
         <item>@string/pref_camera_picturesize_entry_1_3mp</item>
         <item>@string/pref_camera_picturesize_entry_1mp</item>
         <item>@string/pref_camera_picturesize_entry_wxga</item>
