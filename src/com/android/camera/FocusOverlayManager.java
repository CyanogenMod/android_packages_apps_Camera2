/*
 * Copyright (C) 2012 The Android Open Source Project
 *
 * Licensed under the Apache License, Version 2.0 (the "License");
 * you may not use this file except in compliance with the License.
 * You may obtain a copy of the License at
 *
 *      http://www.apache.org/licenses/LICENSE-2.0
 *
 * Unless required by applicable law or agreed to in writing, software
 * distributed under the License is distributed on an "AS IS" BASIS,
 * WITHOUT WARRANTIES OR CONDITIONS OF ANY KIND, either express or implied.
 * See the License for the specific language governing permissions and
 * limitations under the License.
 */

package com.android.camera;

import android.annotation.TargetApi;
import android.graphics.Matrix;
import android.graphics.Rect;
import android.graphics.RectF;
import android.hardware.Camera.Area;
import android.hardware.Camera.Parameters;
import android.os.Build;
import android.os.Handler;
import android.os.Looper;
import android.os.Message;
import android.util.Log;

import com.android.camera.util.CameraUtil;
import com.android.camera.util.UsageStatistics;

import java.util.ArrayList;
import java.util.List;

/* A class that handles everything about focus in still picture mode.
 * This also handles the metering area because it is the same as focus area.
 *
 * The test cases:
 * (1) The camera has continuous autofocus. Move the camera. Take a picture when
 *     CAF is not in progress.
 * (2) The camera has continuous autofocus. Move the camera. Take a picture when
 *     CAF is in progress.
 * (3) The camera has face detection. Point the camera at some faces. Hold the
 *     shutter. Release to take a picture.
 * (4) The camera has face detection. Point the camera at some faces. Single tap
 *     the shutter to take a picture.
 * (5) The camera has autofocus. Single tap the shutter to take a picture.
 * (6) The camera has autofocus. Hold the shutter. Release to take a picture.
 * (7) The camera has no autofocus. Single tap the shutter and take a picture.
 * (8) The camera has autofocus and supports focus area. Touch the screen to
 *     trigger autofocus. Take a picture.
 * (9) The camera has autofocus and supports focus area. Touch the screen to
 *     trigger autofocus. Wait until it times out.
 * (10) The camera has no autofocus and supports metering area. Touch the screen
 *     to change metering area.
 */
public class FocusOverlayManager {
    private static final String TAG = "CAM_FocusManager";

    private static final int RESET_TOUCH_FOCUS = 0;

    private int mState = STATE_IDLE;
    public static final int STATE_IDLE = 0; // Focus is not active.
    public static final int STATE_FOCUSING = 1; // Focus is in progress.
    // Focus is in progress and the camera should take a picture after focus finishes.
    public static final int STATE_FOCUSING_SNAP_ON_FINISH = 2;
    public static final int STATE_SUCCESS = 3; // Focus finishes and succeeds.
    public static final int STATE_FAIL = 4; // Focus finishes and fails.

    private boolean mInitialized;
    private boolean mFocusAreaSupported;
    private boolean mMeteringAreaSupported;
    private boolean mLockAeAwbNeeded;
    private boolean mAeAwbLock;
    private Matrix mMatrix;

    private boolean mMirror; // true if the camera is front-facing.
    private int mDisplayOrientation;
    private List<Object> mFocusArea; // focus area in driver format
    private List<Object> mMeteringArea; // metering area in driver format
    private String mFocusMode;
    private String[] mDefaultFocusModes;
    private String mOverrideFocusMode;
    private Parameters mParameters;
    private ComboPreferences mPreferences;
    private Handler mHandler;
    Listener mListener;
    private boolean mPreviousMoving;
<<<<<<< HEAD
    private boolean mFocusDefault;
    private boolean mZslEnabled = false;  //QCom Parameter to disable focus for ZSL
    private boolean mIsAFRunning = false;
=======
>>>>>>> 9d8187cb

    private FocusUI mUI;
    private final Rect mPreviewRect = new Rect(0, 0, 0, 0);

    private int mFocusTime;

    public  interface FocusUI {
        public boolean hasFaces();
        public void clearFocus();
        public void setFocusPosition(int x, int y);
        public void onFocusStarted();
        public void onFocusSucceeded(boolean timeOut);
        public void onFocusFailed(boolean timeOut);
        public void pauseFaceDetection();
        public void resumeFaceDetection();
    }

    public interface Listener {
        public void autoFocus();
        public void cancelAutoFocus();
        public boolean capture();
        public void startFaceDetection();
        public void stopFaceDetection();
        public void setFocusParameters();
    }

    private class MainHandler extends Handler {
        public MainHandler(Looper looper) {
            super(looper);
        }

        @Override
        public void handleMessage(Message msg) {
            switch (msg.what) {
                case RESET_TOUCH_FOCUS: {
                    cancelAutoFocus();
                    mListener.startFaceDetection();
                    break;
                }
            }
        }
    }

    public FocusOverlayManager(ComboPreferences preferences, String[] defaultFocusModes,
            Parameters parameters, Listener listener,
            boolean mirror, Looper looper, FocusUI ui) {
        mHandler = new MainHandler(looper);
        mMatrix = new Matrix();
        mPreferences = preferences;
        mDefaultFocusModes = defaultFocusModes;
        setParameters(parameters);
        mListener = listener;
        setMirror(mirror);
        mUI = ui;
    }

    public void setParameters(Parameters parameters) {
        // parameters can only be null when onConfigurationChanged is called
        // before camera is open. We will just return in this case, because
        // parameters will be set again later with the right parameters after
        // camera is open.
        if (parameters == null) return;
        mParameters = parameters;
        mFocusAreaSupported = CameraUtil.isFocusAreaSupported(parameters);
        mMeteringAreaSupported = CameraUtil.isMeteringAreaSupported(parameters);
        mLockAeAwbNeeded = (CameraUtil.isAutoExposureLockSupported(mParameters) ||
                CameraUtil.isAutoWhiteBalanceLockSupported(mParameters));
    }

    public void setPreviewSize(int previewWidth, int previewHeight) {
        if (mPreviewRect.width() != previewWidth || mPreviewRect.height() != previewHeight) {
            setPreviewRect(new Rect(0, 0, previewWidth, previewHeight));
        }
    }

    /** This setter should be the only way to mutate mPreviewRect. */
    public void setPreviewRect(Rect previewRect) {
        if (!mPreviewRect.equals(previewRect)) {
            mPreviewRect.set(previewRect);
            setMatrix();
        }
    }

    /** Returns a copy of mPreviewRect so that outside class cannot modify preview
     *  rect except deliberately doing so through the setter. */
    public Rect getPreviewRect() {
        return new Rect(mPreviewRect);
    }

    public void setMirror(boolean mirror) {
        mMirror = mirror;
        setMatrix();
    }

    public void setDisplayOrientation(int displayOrientation) {
        mDisplayOrientation = displayOrientation;
        setMatrix();
    }

    private void setMatrix() {
        if (mPreviewRect.width() != 0 && mPreviewRect.height() != 0) {
            Matrix matrix = new Matrix();
            CameraUtil.prepareMatrix(matrix, mMirror, mDisplayOrientation, getPreviewRect());
            // In face detection, the matrix converts the driver coordinates to UI
            // coordinates. In tap focus, the inverted matrix converts the UI
            // coordinates to driver coordinates.
            matrix.invert(mMatrix);
            mInitialized = true;
        }
    }

    private void lockAeAwbIfNeeded() {
        if (mLockAeAwbNeeded && !mAeAwbLock && !mZslEnabled) {
            mAeAwbLock = true;
            mListener.setFocusParameters();
        }
    }

    private void unlockAeAwbIfNeeded() {
        if (mLockAeAwbNeeded && mAeAwbLock && (mState != STATE_FOCUSING_SNAP_ON_FINISH)) {
            mAeAwbLock = false;
            mListener.setFocusParameters();
        }
    }

    public void onShutterDown() {
        if (!mInitialized) return;

        boolean autoFocusCalled = false;
        if (needAutoFocusCall()) {
            // Do not focus if touch focus has been triggered.
            if (mState != STATE_SUCCESS && mState != STATE_FAIL) {
                autoFocus();
                autoFocusCalled = true;
            }
        }

        if (!autoFocusCalled) lockAeAwbIfNeeded();
    }

    public void onShutterUp() {
        if (!mInitialized) return;

        if (needAutoFocusCall()) {
            // User releases half-pressed focus key.
            if (mState == STATE_FOCUSING || mState == STATE_SUCCESS
                    || mState == STATE_FAIL) {
                cancelAutoFocus();
            }
        }

        // Unlock AE and AWB after cancelAutoFocus. Camera API does not
        // guarantee setParameters can be called during autofocus.
        unlockAeAwbIfNeeded();
    }

    public void doSnap() {
        if (!mInitialized) return;

        // If the user has half-pressed the shutter and focus is completed, we
        // can take the photo right away. If the focus mode is infinity, we can
        // also take the photo.
        if (!needAutoFocusCall() || (mState == STATE_SUCCESS || mState == STATE_FAIL)) {
            capture();
        } else if (mState == STATE_FOCUSING) {
            // Half pressing the shutter (i.e. the focus button event) will
            // already have requested AF for us, so just request capture on
            // focus here.
            mState = STATE_FOCUSING_SNAP_ON_FINISH;
        } else if (mState == STATE_IDLE) {
            // We didn't do focus. This can happen if the user press focus key
            // while the snapshot is still in progress. The user probably wants
            // the next snapshot as soon as possible, so we just do a snapshot
            // without focusing again.
            capture();
        }
    }

    // set touch-to-focus duration
    public void setFocusTime(int time) {
        mFocusTime = time;
    }

    public void onAutoFocus(boolean focused, boolean shutterButtonPressed) {
        if (mState == STATE_FOCUSING_SNAP_ON_FINISH) {
            // Take the picture no matter focus succeeds or fails. No need
            // to play the AF sound if we're about to play the shutter
            // sound.
            if (focused) {
                mState = STATE_SUCCESS;
            } else {
                mState = STATE_FAIL;
            }
            updateFocusUI();
            capture();
        } else if (mState == STATE_FOCUSING) {
            // This happens when (1) user is half-pressing the focus key or
            // (2) touch focus is triggered. Play the focus tone. Do not
            // take the picture now.
            if (focused) {
                mState = STATE_SUCCESS;
            } else {
                mState = STATE_FAIL;
            }
            updateFocusUI();
            // If this is triggered by touch focus, cancel focus after a
            // while.
<<<<<<< HEAD
            if ((!mFocusDefault) && (mFocusTime != 0)) {
                mHandler.sendEmptyMessageDelayed(RESET_TOUCH_FOCUS, mFocusTime);
=======
            if (mFocusArea != null) {
                mHandler.sendEmptyMessageDelayed(RESET_TOUCH_FOCUS, RESET_TOUCH_FOCUS_DELAY);
>>>>>>> 9d8187cb
            }
            if (shutterButtonPressed) {
                // Lock AE & AWB so users can half-press shutter and recompose.
                lockAeAwbIfNeeded();
            }
        } else if (mState == STATE_IDLE) {
            // User has released the focus key before focus completes.
            // Do nothing.
        }
    }

    public void onAutoFocusMoving(boolean moving) {
        if (!mInitialized) return;


        // Ignore if the camera has detected some faces.
        if (mUI.hasFaces()) {
            mUI.clearFocus();
            if (mIsAFRunning) {
                mUI.onFocusSucceeded(true);
                mIsAFRunning = false;
            }
            return;
        }

        // Ignore if we have requested autofocus. This method only handles
        // continuous autofocus.
        if (mState != STATE_IDLE) return;

        // animate on false->true trasition only b/8219520
        if (moving && !mPreviousMoving) {
            mUI.onFocusStarted();
            mIsAFRunning = true;
        } else if (!moving) {
            mUI.onFocusSucceeded(true);
            mIsAFRunning = false;
        }
        mPreviousMoving = moving;
    }

    @TargetApi(Build.VERSION_CODES.ICE_CREAM_SANDWICH)
    private void initializeFocusAreas(int x, int y) {
        if (mFocusArea == null) {
            mFocusArea = new ArrayList<Object>();
            mFocusArea.add(new Area(new Rect(), 1));
        }

        // Convert the coordinates to driver format.
        calculateTapArea(x, y, 1f, ((Area) mFocusArea.get(0)).rect);
    }

    @TargetApi(Build.VERSION_CODES.ICE_CREAM_SANDWICH)
    private void initializeMeteringAreas(int x, int y) {
        if (mMeteringArea == null) {
            mMeteringArea = new ArrayList<Object>();
            mMeteringArea.add(new Area(new Rect(), 1));
        }

        // Convert the coordinates to driver format.
        // AE area is bigger because exposure is sensitive and
        // easy to over- or underexposure if area is too small.
        calculateTapArea(x, y, 1.5f, ((Area) mMeteringArea.get(0)).rect);
    }

    private void resetMeteringAreas() {
        mMeteringArea = null;
    }

    public void onSingleTapUp(int x, int y) {
        if (!mInitialized || mState == STATE_FOCUSING_SNAP_ON_FINISH) return;

        UsageStatistics.onEvent(UsageStatistics.COMPONENT_CAMERA,
                UsageStatistics.ACTION_TOUCH_FOCUS, x + "," + y);

        // Let users be able to cancel previous touch focus.
        if ((mFocusArea != null) && (mState == STATE_FOCUSING ||
                    mState == STATE_SUCCESS || mState == STATE_FAIL)) {
            cancelAutoFocus();
        }
        if (mPreviewRect.width() == 0 || mPreviewRect.height() == 0) return;
        // Initialize variables.
        // Initialize mFocusArea.
        if (mFocusAreaSupported) {
            initializeFocusAreas(x, y);
        }
        // Initialize mMeteringArea.
        if (mMeteringAreaSupported) {
            initializeMeteringAreas(x, y);
        }

        // Use margin to set the focus indicator to the touched area.
        mUI.setFocusPosition(x, y);

        // Stop face detection because we want to specify focus and metering area.
        mListener.stopFaceDetection();

        // Set the focus area and metering area.
        mListener.setFocusParameters();
        if (mFocusAreaSupported) {
            autoFocus();
        } else {  // Just show the indicator in all other cases.
            updateFocusUI();
            mHandler.removeMessages(RESET_TOUCH_FOCUS);
            if (mFocusTime != 0) {
                mHandler.sendEmptyMessageDelayed(RESET_TOUCH_FOCUS, mFocusTime);
            }
        }
    }

    public void onPreviewStarted() {
        mState = STATE_IDLE;
    }

    public void onPreviewStopped() {
        // If auto focus was in progress, it would have been stopped.
        mState = STATE_IDLE;
        resetTouchFocus();
        updateFocusUI();
    }

    public void onCameraReleased() {
        onPreviewStopped();
    }

    private void autoFocus() {
        Log.v(TAG, "Start autofocus.");
        mListener.autoFocus();
        mState = STATE_FOCUSING;
        // Pause the face view because the driver will keep sending face
        // callbacks after the focus completes.
        mUI.pauseFaceDetection();
        updateFocusUI();
        mHandler.removeMessages(RESET_TOUCH_FOCUS);
    }

    private void cancelAutoFocus() {
        Log.v(TAG, "Cancel autofocus.");

        // Reset the tap area before calling mListener.cancelAutofocus.
        // Otherwise, focus mode stays at auto and the tap area passed to the
        // driver is not reset.
        resetTouchFocus();
        mListener.cancelAutoFocus();
        mUI.resumeFaceDetection();
        mState = STATE_IDLE;
        updateFocusUI();
        mHandler.removeMessages(RESET_TOUCH_FOCUS);
    }

    private void capture() {
        if (mListener.capture()) {
            mState = STATE_IDLE;
            mHandler.removeMessages(RESET_TOUCH_FOCUS);
        }
    }

    public String getFocusMode() {
        if (mOverrideFocusMode != null) return mOverrideFocusMode;
        if (mParameters == null) return Parameters.FOCUS_MODE_AUTO;
        List<String> supportedFocusModes = mParameters.getSupportedFocusModes();

<<<<<<< HEAD
        if (mFocusAreaSupported && !mFocusDefault
                 && !CameraUtil.noFocusModeChangeForTouch()) {
=======
        if (mFocusAreaSupported && mFocusArea != null) {
>>>>>>> 9d8187cb
            // Always use autofocus in tap-to-focus.
            mFocusMode = Parameters.FOCUS_MODE_AUTO;
        } else {
            // The default is continuous autofocus.
            mFocusMode = mPreferences.getString(
                    CameraSettings.KEY_FOCUS_MODE, null);

            // Try to find a supported focus mode from the default list.
            if (mFocusMode == null) {
                for (int i = 0; i < mDefaultFocusModes.length; i++) {
                    String mode = mDefaultFocusModes[i];
                    if (CameraUtil.isSupported(mode, supportedFocusModes)) {
                        mFocusMode = mode;
                        break;
                    }
                }
            }
        }
        if (!CameraUtil.isSupported(mFocusMode, supportedFocusModes)) {
            // For some reasons, the driver does not support the current
            // focus mode. Fall back to auto.
            if (CameraUtil.isSupported(Parameters.FOCUS_MODE_AUTO,
                    mParameters.getSupportedFocusModes())) {
                mFocusMode = Parameters.FOCUS_MODE_AUTO;
            } else {
                mFocusMode = mParameters.getFocusMode();
            }
        }
        return mFocusMode;
    }

    public List getFocusAreas() {
        return mFocusArea;
    }

    public List getMeteringAreas() {
        return mMeteringArea;
    }

    public void updateFocusUI() {
        if (!mInitialized) return;
        // Show only focus indicator or face indicator.

        if (mState == STATE_IDLE) {
            if (mFocusArea == null) {
                mUI.clearFocus();
            } else {
                // Users touch on the preview and the indicator represents the
                // metering area. Either focus area is not supported or
                // autoFocus call is not required.
                mUI.onFocusStarted();
            }
        } else if (mState == STATE_FOCUSING || mState == STATE_FOCUSING_SNAP_ON_FINISH) {
            mUI.onFocusStarted();
        } else {
            if (CameraUtil.FOCUS_MODE_CONTINUOUS_PICTURE.equals(mFocusMode)) {
                // TODO: check HAL behavior and decide if this can be removed.
                mUI.onFocusSucceeded(false);
            } else if (mState == STATE_SUCCESS) {
                mUI.onFocusSucceeded(false);
            } else if (mState == STATE_FAIL) {
                mUI.onFocusFailed(false);
            }
        }
    }

    public void restartTouchFocusTimer() {
        if (mZslEnabled && (!mFocusDefault) && (mFocusTime != 0)) {
            mHandler.removeMessages(RESET_TOUCH_FOCUS);
            mHandler.sendEmptyMessageDelayed(RESET_TOUCH_FOCUS, mFocusTime);
        } else {
            resetTouchFocus();
        }
    }

    public void resetTouchFocus() {
        if (!mInitialized) return;

        // Put focus indicator to the center. clear reset position
        mUI.clearFocus();
        // Initialize mFocusArea.
        mFocusArea = null;
<<<<<<< HEAD
        // Initialize mMeteringArea.
        mMeteringArea = null;

        if (mFocusAreaSupported) {
            initializeFocusAreas(mPreviewRect.centerX(), mPreviewRect.centerY());
        }
        // Reset metering area when no specific region is selected.
        if (mMeteringAreaSupported) {
            resetMeteringAreas();
        }
        mFocusDefault = true;
=======
        mMeteringArea = null;
>>>>>>> 9d8187cb
    }

    private void calculateTapArea(int x, int y, float areaMultiple, Rect rect) {
        int areaSize = (int) (getAreaSize() * areaMultiple);
        int left = CameraUtil.clamp(x - areaSize / 2, mPreviewRect.left,
                mPreviewRect.right - areaSize);
        int top = CameraUtil.clamp(y - areaSize / 2, mPreviewRect.top,
                mPreviewRect.bottom - areaSize);

        RectF rectF = new RectF(left, top, left + areaSize, top + areaSize);
        mMatrix.mapRect(rectF);
        CameraUtil.rectFToRect(rectF, rect);
    }

    private int getAreaSize() {
        // Recommended focus area size from the manufacture is 1/8 of the image
        // width (i.e. longer edge of the image)
        return Math.max(mPreviewRect.width(), mPreviewRect.height()) / 8;
    }

    /* package */ int getFocusState() {
        return mState;
    }

    public boolean isFocusCompleted() {
        return mState == STATE_SUCCESS || mState == STATE_FAIL;
    }

    public int getCurrentFocusState() {
        return mState;
    }

    public boolean isFocusingSnapOnFinish() {
        return mState == STATE_FOCUSING_SNAP_ON_FINISH;
    }

    public void removeMessages() {
        mHandler.removeMessages(RESET_TOUCH_FOCUS);
    }

    public void overrideFocusMode(String focusMode) {
        mOverrideFocusMode = focusMode;
    }

    public void setAeAwbLock(boolean lock) {
        mAeAwbLock = lock;
    }

    public boolean getAeAwbLock() {
        return mAeAwbLock;
    }

    private boolean needAutoFocusCall() {
        return getFocusMode().equals(Parameters.FOCUS_MODE_AUTO) &&
            !(mZslEnabled && (mHandler.hasMessages(RESET_TOUCH_FOCUS)));
    }

    public void setZslEnable(boolean value) {
        mZslEnabled = value;
    }

    public boolean isZslEnabled() {
        return mZslEnabled;
    }
}<|MERGE_RESOLUTION|>--- conflicted
+++ resolved
@@ -88,12 +88,8 @@
     private Handler mHandler;
     Listener mListener;
     private boolean mPreviousMoving;
-<<<<<<< HEAD
-    private boolean mFocusDefault;
     private boolean mZslEnabled = false;  //QCom Parameter to disable focus for ZSL
     private boolean mIsAFRunning = false;
-=======
->>>>>>> 9d8187cb
 
     private FocusUI mUI;
     private final Rect mPreviewRect = new Rect(0, 0, 0, 0);
@@ -301,13 +297,8 @@
             updateFocusUI();
             // If this is triggered by touch focus, cancel focus after a
             // while.
-<<<<<<< HEAD
-            if ((!mFocusDefault) && (mFocusTime != 0)) {
+            if ((mFocusArea != null) && (mFocusTime != 0)) {
                 mHandler.sendEmptyMessageDelayed(RESET_TOUCH_FOCUS, mFocusTime);
-=======
-            if (mFocusArea != null) {
-                mHandler.sendEmptyMessageDelayed(RESET_TOUCH_FOCUS, RESET_TOUCH_FOCUS_DELAY);
->>>>>>> 9d8187cb
             }
             if (shutterButtonPressed) {
                 // Lock AE & AWB so users can half-press shutter and recompose.
@@ -469,12 +460,8 @@
         if (mParameters == null) return Parameters.FOCUS_MODE_AUTO;
         List<String> supportedFocusModes = mParameters.getSupportedFocusModes();
 
-<<<<<<< HEAD
-        if (mFocusAreaSupported && !mFocusDefault
+        if (mFocusAreaSupported && mFocusArea != null
                  && !CameraUtil.noFocusModeChangeForTouch()) {
-=======
-        if (mFocusAreaSupported && mFocusArea != null) {
->>>>>>> 9d8187cb
             // Always use autofocus in tap-to-focus.
             mFocusMode = Parameters.FOCUS_MODE_AUTO;
         } else {
@@ -542,7 +529,7 @@
     }
 
     public void restartTouchFocusTimer() {
-        if (mZslEnabled && (!mFocusDefault) && (mFocusTime != 0)) {
+        if (mZslEnabled && (mFocusArea != null) && (mFocusTime != 0)) {
             mHandler.removeMessages(RESET_TOUCH_FOCUS);
             mHandler.sendEmptyMessageDelayed(RESET_TOUCH_FOCUS, mFocusTime);
         } else {
@@ -557,21 +544,8 @@
         mUI.clearFocus();
         // Initialize mFocusArea.
         mFocusArea = null;
-<<<<<<< HEAD
         // Initialize mMeteringArea.
         mMeteringArea = null;
-
-        if (mFocusAreaSupported) {
-            initializeFocusAreas(mPreviewRect.centerX(), mPreviewRect.centerY());
-        }
-        // Reset metering area when no specific region is selected.
-        if (mMeteringAreaSupported) {
-            resetMeteringAreas();
-        }
-        mFocusDefault = true;
-=======
-        mMeteringArea = null;
->>>>>>> 9d8187cb
     }
 
     private void calculateTapArea(int x, int y, float areaMultiple, Rect rect) {
