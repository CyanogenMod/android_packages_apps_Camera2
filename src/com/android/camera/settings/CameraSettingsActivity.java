/*
 * Copyright (C) 2014 The Android Open Source Project
 *
 * Licensed under the Apache License, Version 2.0 (the "License");
 * you may not use this file except in compliance with the License.
 * You may obtain a copy of the License at
 *
 *      http://www.apache.org/licenses/LICENSE-2.0
 *
 * Unless required by applicable law or agreed to in writing, software
 * distributed under the License is distributed on an "AS IS" BASIS,
 * WITHOUT WARRANTIES OR CONDITIONS OF ANY KIND, either express or implied.
 * See the License for the specific language governing permissions and
 * limitations under the License.
 */

package com.android.camera.settings;

import android.app.ActionBar;
import android.app.Activity;
import android.app.Dialog;
import android.content.Context;
import android.content.Intent;
import android.content.SharedPreferences;
import android.content.SharedPreferences.OnSharedPreferenceChangeListener;
import android.content.pm.PackageInfo;
import android.content.pm.PackageManager;
import android.hardware.Camera.CameraInfo;
import android.os.Bundle;
import android.preference.ListPreference;
import android.preference.Preference;
import android.preference.Preference.OnPreferenceClickListener;
import android.preference.PreferenceFragment;
import android.preference.PreferenceGroup;
import android.preference.PreferenceScreen;
import android.support.v4.app.FragmentActivity;
import android.view.MenuItem;
import android.view.View;
import android.view.View.OnClickListener;

import com.android.camera.debug.Log;
import com.android.camera.settings.SettingsUtil.SelectedPictureSizes;
import com.android.camera.settings.SettingsUtil.SelectedVideoQualities;
<<<<<<< HEAD
import com.android.camera.util.CameraSettingsActivityHelper;
import com.android.camera.util.FeedbackHelper;
=======
>>>>>>> deb09a7c
import com.android.camera.util.GoogleHelpHelper;
import com.android.camera2.R;
import com.android.ex.camera2.portability.CameraAgentFactory;
import com.android.ex.camera2.portability.CameraDeviceInfo;
import com.android.ex.camera2.portability.Size;

import java.text.DecimalFormat;
import java.util.ArrayList;
import java.util.List;

/**
 * Provides the settings UI for the Camera app.
 */
public class CameraSettingsActivity extends FragmentActivity {
    @Override
    public void onCreate(Bundle savedInstanceState) {
        super.onCreate(savedInstanceState);

        ActionBar actionBar = getActionBar();
        actionBar.setDisplayHomeAsUpEnabled(true);
        actionBar.setTitle(R.string.mode_settings);

        CameraSettingsFragment dialog = new CameraSettingsFragment();
        getFragmentManager().beginTransaction().replace(android.R.id.content, dialog).commit();
    }

    @Override
    public boolean onMenuItemSelected(int featureId, MenuItem item) {
        int itemId = item.getItemId();
        if (itemId == android.R.id.home) {
            finish();
            return true;
        }
        return true;
    }

    public static class CameraSettingsFragment extends PreferenceFragment implements
            OnSharedPreferenceChangeListener {
        public static final String PREF_CATEGORY_RESOLUTION = "pref_category_resolution";
        public static final String PREF_CATEGORY_ADVANCED = "pref_category_advanced";
        public static final String PREF_LAUNCH_HELP = "pref_launch_help";
        private static final Log.Tag TAG = new Log.Tag("SettingsFragment");
        private static DecimalFormat sMegaPixelFormat = new DecimalFormat("##0.0");
        private String[] mCamcorderProfileNames;
        private CameraDeviceInfo mInfos;

        // Selected resolutions for the different cameras and sizes.
        private SelectedPictureSizes mOldPictureSizesBack;
        private SelectedPictureSizes mOldPictureSizesFront;
        private List<Size> mPictureSizesBack;
        private List<Size> mPictureSizesFront;
        private SelectedVideoQualities mVideoQualitiesBack;
        private SelectedVideoQualities mVideoQualitiesFront;

        @Override
        public void onCreate(Bundle savedInstanceState) {
            super.onCreate(savedInstanceState);
            Context context = this.getActivity().getApplicationContext();
            addPreferencesFromResource(R.xml.camera_preferences);
            CameraSettingsActivityHelper.addAdditionalPreferences(this, context);
            mCamcorderProfileNames = getResources().getStringArray(R.array.camcorder_profile_names);
            mInfos = CameraAgentFactory.getAndroidCameraAgent().getCameraDeviceInfo();
        }

        @Override
        public void onResume() {
            super.onResume();
            final Activity activity = this.getActivity();

<<<<<<< HEAD
            // Only show open source licenses in GoogleCamera build.
            // FIXME: SettingsHelper -> CameraSettingsActivityHelper
            /**
            if (!SettingsHelper.isOpenSourceLicensesShown()) {
                Preference pref = findPreference(PREF_OPEN_SOURCE_LICENSES);
                recursiveDelete(getPreferenceScreen(), pref);
            }
            **/

=======
>>>>>>> deb09a7c
            // Load the camera sizes.
            loadSizes();

            // Make sure to hide settings for cameras that don't exist on this
            // device.
            setVisibilities();

            // Put in the summaries for the currently set values.
            final PreferenceScreen resolutionScreen =
                    (PreferenceScreen) findPreference(PREF_CATEGORY_RESOLUTION);
            fillEntriesAndSummaries(resolutionScreen);
            configureHomeAsUp(resolutionScreen);

            final PreferenceScreen advancedScreen =
                (PreferenceScreen) findPreference(PREF_CATEGORY_ADVANCED);
            configureHomeAsUp(advancedScreen);

            Preference helpPref = findPreference(PREF_LAUNCH_HELP);
            helpPref.setOnPreferenceClickListener(
                new OnPreferenceClickListener() {
                    @Override
                    public boolean onPreferenceClick(Preference preference) {
                        GoogleHelpHelper.launchGoogleHelp(activity);
                        return true;
                    }
                });
        }

        /**
         * Configure home-as-up for sub-screens.
         */
        private void configureHomeAsUp(final PreferenceScreen preferenceScreen) {
            preferenceScreen.setOnPreferenceClickListener(new OnPreferenceClickListener() {
                @Override
                public boolean onPreferenceClick(Preference preference) {
                    setUpHomeButton(preferenceScreen);
                    return false;
                }
            });
        }

        private void setUpHomeButton(PreferenceScreen preferenceScreen) {
            final Dialog dialog = preferenceScreen.getDialog();
            dialog.getActionBar().setDisplayHomeAsUpEnabled(true);

            View homeButton = dialog.findViewById(android.R.id.home);
            if (homeButton != null) {
                homeButton.setOnClickListener(new OnClickListener() {
                    @Override
                    public void onClick(View v) {
                        dialog.dismiss();
                    }
                });
            }
        }

        /**
         * Depending on camera availability on the device, this removes settings
         * for cameras the device doesn't have.
         */
        private void setVisibilities() {
            PreferenceGroup resolutions =
                    (PreferenceGroup) findPreference(PREF_CATEGORY_RESOLUTION);
            if (mPictureSizesBack == null) {
                recursiveDelete(resolutions,
                        findPreference(Keys.KEY_PICTURE_SIZE_BACK));
                recursiveDelete(resolutions,
                        findPreference(Keys.KEY_VIDEO_QUALITY_BACK));
            }
            if (mPictureSizesFront == null) {
                recursiveDelete(resolutions,
                        findPreference(Keys.KEY_PICTURE_SIZE_FRONT));
                recursiveDelete(resolutions,
                        findPreference(Keys.KEY_VIDEO_QUALITY_FRONT));
            }
        }

        /**
         * Recursively go through settings and fill entries and summaries of our
         * preferences.
         */
        private void fillEntriesAndSummaries(PreferenceGroup group) {
            for (int i = 0; i < group.getPreferenceCount(); ++i) {
                Preference pref = group.getPreference(i);
                if (pref instanceof PreferenceGroup) {
                    fillEntriesAndSummaries((PreferenceGroup) pref);
                }
                setSummary(pref);
                setEntries(pref);
            }
        }

        /**
         * Recursively traverses the tree from the given group as the route and
         * tries to delete the preference. Traversal stops once the preference
         * was found and removed.
         */
        private boolean recursiveDelete(PreferenceGroup group, Preference preference) {
            if (group.removePreference(preference)) {
                // Removal was successful.
                return true;
            }

            for (int i = 0; i < group.getPreferenceCount(); ++i) {
                Preference pref = group.getPreference(i);
                if (pref instanceof PreferenceGroup) {
                    if (recursiveDelete((PreferenceGroup) pref, preference)) {
                        return true;
                    }
                }
            }
            return false;
        }

        @Override
        public void onPause() {
            super.onPause();
            getPreferenceScreen().getSharedPreferences()
                    .unregisterOnSharedPreferenceChangeListener(this);
        }

        @Override
        public void onSharedPreferenceChanged(SharedPreferences sharedPreferences, String key) {
            setSummary(findPreference(key));
        }

        /**
         * Set the entries for the given preference. The given preference needs
         * to be a {@link ListPreference}
         */
        private void setEntries(Preference preference) {
            if (!(preference instanceof ListPreference)) {
                return;
            }

            ListPreference listPreference = (ListPreference) preference;
            if (listPreference.getKey().equals(Keys.KEY_PICTURE_SIZE_BACK)) {
                setEntriesForSelection(mPictureSizesBack, listPreference);
            } else if (listPreference.getKey().equals(Keys.KEY_PICTURE_SIZE_FRONT)) {
                setEntriesForSelection(mPictureSizesFront, listPreference);
            } else if (listPreference.getKey().equals(Keys.KEY_VIDEO_QUALITY_BACK)) {
                setEntriesForSelection(mVideoQualitiesBack, listPreference);
            } else if (listPreference.getKey().equals(Keys.KEY_VIDEO_QUALITY_FRONT)) {
                setEntriesForSelection(mVideoQualitiesFront, listPreference);
            }
        }

        /**
         * Set the summary for the given preference. The given preference needs
         * to be a {@link ListPreference}.
         */
        private void setSummary(Preference preference) {
            if (!(preference instanceof ListPreference)) {
                return;
            }

            ListPreference listPreference = (ListPreference) preference;
            if (listPreference.getKey().equals(Keys.KEY_PICTURE_SIZE_BACK)) {
                setSummaryForSelection(mOldPictureSizesBack, mPictureSizesBack, listPreference);
            } else if (listPreference.getKey().equals(Keys.KEY_PICTURE_SIZE_FRONT)) {
                setSummaryForSelection(mOldPictureSizesFront, mPictureSizesFront, listPreference);
            } else if (listPreference.getKey().equals(Keys.KEY_VIDEO_QUALITY_BACK)) {
                setSummaryForSelection(mVideoQualitiesBack, listPreference);
            } else if (listPreference.getKey().equals(Keys.KEY_VIDEO_QUALITY_FRONT)) {
                setSummaryForSelection(mVideoQualitiesFront, listPreference);
            } else {
                listPreference.setSummary(listPreference.getEntry());
            }
        }

        /**
         * Sets the entries for the given list preference.
         *
         * @param selectedSizes The possible S,M,L entries the user can
         *            choose from.
         * @param preference The preference to set the entries for.
         */
        private void setEntriesForSelection(List<Size> selectedSizes,
                ListPreference preference) {
            if (selectedSizes == null) {
                return;
            }

            String[] entries = new String[selectedSizes.size()];
            String[] entryValues = new String[selectedSizes.size()];
            for (int i = 0; i < selectedSizes.size(); i++) {
                Size size = selectedSizes.get(i);
                entries[i] = getSizeSummaryString(size);
                entryValues[i] = SettingsUtil.sizeToSetting(size);
            }
            preference.setEntries(entries);
            preference.setEntryValues(entryValues);
        }

        /**
         * Sets the entries for the given list preference.
         *
         * @param selectedQualities The possible S,M,L entries the user can
         *            choose from.
         * @param preference The preference to set the entries for.
         */
        private void setEntriesForSelection(SelectedVideoQualities selectedQualities,
                ListPreference preference) {
            if (selectedQualities == null) {
                return;
            }

            // Avoid adding double entries at the bottom of the list which
            // indicates that not at least 3 qualities are supported.
            ArrayList<String> entries = new ArrayList<String>();
            entries.add(mCamcorderProfileNames[selectedQualities.large]);
            if (selectedQualities.medium != selectedQualities.large) {
                entries.add(mCamcorderProfileNames[selectedQualities.medium]);
            }
            if (selectedQualities.small != selectedQualities.medium) {
                entries.add(mCamcorderProfileNames[selectedQualities.small]);
            }
            preference.setEntries(entries.toArray(new String[0]));
        }

        /**
         * Sets the summary for the given list preference.
         *
         * @param oldPictureSizes The old selected picture sizes for small medium and large
         * @param displayableSizes The human readable preferred sizes
         * @param preference The preference for which to set the summary.
         */
        private void setSummaryForSelection(SelectedPictureSizes oldPictureSizes,
                List<Size> displayableSizes, ListPreference preference) {
            if (oldPictureSizes == null) {
                return;
            }

            String setting = preference.getValue();
            Size selectedSize = oldPictureSizes.getFromSetting(setting, displayableSizes);

            preference.setSummary(getSizeSummaryString(selectedSize));
        }

        /**
         * Sets the summary for the given list preference.
         *
         * @param selectedQualities The selected video qualities.
         * @param preference The preference for which to set the summary.
         */
        private void setSummaryForSelection(SelectedVideoQualities selectedQualities,
                ListPreference preference) {
            if (selectedQualities == null) {
                return;
            }

            int selectedQuality = selectedQualities.getFromSetting(preference.getValue());
            preference.setSummary(mCamcorderProfileNames[selectedQuality]);
        }

        /**
         * This method gets the selected picture sizes for S,M,L and populates
         * {@link #mPictureSizesBack}, {@link #mPictureSizesFront},
         * {@link #mVideoQualitiesBack} and {@link #mVideoQualitiesFront}
         * accordingly.
         */
        private void loadSizes() {
            // Back camera.
            int backCameraId = SettingsUtil.getCameraId(mInfos, SettingsUtil.CAMERA_FACING_BACK);
            if (backCameraId >= 0) {
                List<Size> sizes = CameraPictureSizesCacher.getSizesForCamera(backCameraId,
                        this.getActivity().getApplicationContext());
                if (sizes != null) {
                    mOldPictureSizesBack = SettingsUtil.getSelectedCameraPictureSizes(sizes,
                            backCameraId);
                    mPictureSizesBack = ResolutionUtil
                            .getDisplayableSizesFromSupported(sizes, true);
                }
                mVideoQualitiesBack = SettingsUtil.getSelectedVideoQualities(backCameraId);
            } else {
                mPictureSizesBack = null;
                mVideoQualitiesBack = null;
            }

            // Front camera.
            int frontCameraId = SettingsUtil.getCameraId(mInfos, SettingsUtil.CAMERA_FACING_FRONT);
            if (frontCameraId >= 0) {
                List<Size> sizes = CameraPictureSizesCacher.getSizesForCamera(frontCameraId,
                        this.getActivity().getApplicationContext());
                if (sizes != null) {
                    mOldPictureSizesFront= SettingsUtil.getSelectedCameraPictureSizes(sizes,
                            frontCameraId);
                    mPictureSizesFront =
                            ResolutionUtil.getDisplayableSizesFromSupported(sizes, false);
                }
                mVideoQualitiesFront = SettingsUtil.getSelectedVideoQualities(frontCameraId);
            } else {
                mPictureSizesFront = null;
                mVideoQualitiesFront = null;
            }
        }

        /**
         * @param size The photo resolution.
         * @return A human readable and translated string for labeling the
         *         picture size in megapixels.
         */
        private String getSizeSummaryString(Size size) {
            Size approximateSize = ResolutionUtil.getApproximateSize(size);
            String megaPixels = sMegaPixelFormat.format((size.width() * size.height()) / 1e6);
            int numerator = ResolutionUtil.aspectRatioNumerator(approximateSize);
            int denominator = ResolutionUtil.aspectRatioDenominator(approximateSize);
            String result = getResources().getString(
                    R.string.setting_summary_aspect_ratio_and_megapixels, numerator, denominator,
                    megaPixels);
            return result;
        }
    }
}<|MERGE_RESOLUTION|>--- conflicted
+++ resolved
@@ -41,11 +41,7 @@
 import com.android.camera.debug.Log;
 import com.android.camera.settings.SettingsUtil.SelectedPictureSizes;
 import com.android.camera.settings.SettingsUtil.SelectedVideoQualities;
-<<<<<<< HEAD
 import com.android.camera.util.CameraSettingsActivityHelper;
-import com.android.camera.util.FeedbackHelper;
-=======
->>>>>>> deb09a7c
 import com.android.camera.util.GoogleHelpHelper;
 import com.android.camera2.R;
 import com.android.ex.camera2.portability.CameraAgentFactory;
@@ -115,18 +111,6 @@
             super.onResume();
             final Activity activity = this.getActivity();
 
-<<<<<<< HEAD
-            // Only show open source licenses in GoogleCamera build.
-            // FIXME: SettingsHelper -> CameraSettingsActivityHelper
-            /**
-            if (!SettingsHelper.isOpenSourceLicensesShown()) {
-                Preference pref = findPreference(PREF_OPEN_SOURCE_LICENSES);
-                recursiveDelete(getPreferenceScreen(), pref);
-            }
-            **/
-
-=======
->>>>>>> deb09a7c
             // Load the camera sizes.
             loadSizes();
 
